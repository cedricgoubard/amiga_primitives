[project]
name = "amiga"
version = "0.0.1"
authors = [
  { name="Cedric Goubard", email="goubard.cedric@gmail.com" },
]
description = "Primitives for the AMIGA/AMIGO robots"
readme = "README.md"
requires-python = ">=3.8"
classifiers = [
    "Programming Language :: Python :: 3",
    "License :: OSI Approved :: MIT License",
    "Operating System :: OS Independent",
]
<<<<<<< HEAD
dependencies = ["ur-rtde==1.6.0", "opencv-python>=4.10.0.84,<5", "opencv-contrib-python>=4.10.0.84,<5", "transforms3d", "roboflow>=0.1.1,<0.2"]
=======
dependencies = [
  "ur-rtde>=1.5.9,<2",
  "opencv-python>=4.10.0.84,<5",
  "opencv-contrib-python>=4.10.0.84,<5",
  "transforms3d",
  "roboflow>=0.1.1,<0.2",
  "psutil==7.0.0"
  ]
>>>>>>> 404775b2

[build-system]
requires = ["hatchling"]
build-backend = "hatchling.build"

[tool.pixi.project]
name = "amiga_primitives"
channels = ["nvidia", "pytorch", "conda-forge"]
platforms = ["linux-64"]

[tool.pixi.pypi-dependencies]
amiga = { path = ".", editable = true }
ultralytics = ">=8.3.38,<9"
lapx = ">=0.5.11,<0.6"

[tool.pixi.tasks]
test = "pytest --cov src/amiga src/tests/"

[tool.pixi.dependencies]
pyzmq = ">=26.2.0,<27"
numpy = "*"
omegaconf = ">=2.3.0,<3"
einops = ">=0.8.0,<0.9"
jaxtyping = ">=0.2.36,<0.3"
pymodbus = ">=3.7.4,<4"
pytorch = { version = ">=2.5.1,<3", channel = "pytorch" }
torchvision = { version = ">=0.20.1,<0.21", channel = "pytorch" }
torchaudio = { version = ">=2.5.1,<3", channel = "pytorch" }
pytorch-cuda = { version = "11.8.*", channel = "pytorch" }
pytest = ">=8.3.3,<9"
pytest-cov = ">=6.0.0,<7"
lightning = ">=2.4.0,<3"
wandb = ">=0.18.7,<0.19"
python-dotenv = ">=1.0.1,<2"<|MERGE_RESOLUTION|>--- conflicted
+++ resolved
@@ -12,18 +12,14 @@
     "License :: OSI Approved :: MIT License",
     "Operating System :: OS Independent",
 ]
-<<<<<<< HEAD
-dependencies = ["ur-rtde==1.6.0", "opencv-python>=4.10.0.84,<5", "opencv-contrib-python>=4.10.0.84,<5", "transforms3d", "roboflow>=0.1.1,<0.2"]
-=======
 dependencies = [
-  "ur-rtde>=1.5.9,<2",
+  "ur-rtde==1.6.0",
   "opencv-python>=4.10.0.84,<5",
   "opencv-contrib-python>=4.10.0.84,<5",
   "transforms3d",
   "roboflow>=0.1.1,<0.2",
   "psutil==7.0.0"
   ]
->>>>>>> 404775b2
 
 [build-system]
 requires = ["hatchling"]
